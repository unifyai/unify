import asyncio
import contextvars
import threading
from typing import Any, List

from tqdm import tqdm
from tqdm.asyncio import tqdm_asyncio

MAP_MODE = "threading"


def set_map_mode(mode: str):
    global MAP_MODE
    MAP_MODE = mode


def get_map_mode() -> str:
    return MAP_MODE


def _is_iterable(item: Any) -> bool:
    try:
        iter(item)
        return True
    except TypeError:
        return False


# noinspection PyShadowingBuiltins
def map(
    fn: callable,
    *args,
    mode=None,
    name="",
    from_args=False,
    raise_exceptions=False,
    **kwargs,
) -> Any:

    if name:
        name = (
            " ".join(substr[0].upper() + substr[1:] for substr in name.split("_")) + " "
        )

    if mode is None:
        mode = get_map_mode()

    assert mode in (
        "threading",
        "asyncio",
        "loop",
    ), "map mode must be one of threading, asyncio or loop."

    def fn_w_exception_handling(*a, **kw):
        try:
            return fn(*a, **kw)
        except Exception as e:
            if raise_exceptions:
                raise e

    if from_args:
        args = list(args)
        for i, a in enumerate(args):
            if _is_iterable(a):
                args[i] = list(a)

        if args:
            num_calls = len(args[0])
        else:
            for v in kwargs.values():
                if isinstance(v, list):
                    num_calls = len(v)
                    break
            else:
                raise Exception(
                    "At least one of the args or kwargs must be a list, "
                    "which is to be mapped across the threads",
                )
        args_n_kwargs = [
            (
                tuple(a[i] for a in args),
                {
                    k: v[i] if (isinstance(v, list) or isinstance(v, tuple)) else v
                    for k, v in kwargs.items()
                },
            )
            for i in range(num_calls)
        ]
    else:
        args_n_kwargs = args[0]
        if not isinstance(args_n_kwargs[0], tuple):
            if isinstance(args_n_kwargs[0], dict):
                args_n_kwargs = [((), item) for item in args_n_kwargs]
            else:
                args_n_kwargs = [((item,), {}) for item in args_n_kwargs]
        elif (
            not isinstance(args_n_kwargs[0][0], tuple)
            or len(args_n_kwargs[0]) < 2
            or not isinstance(args_n_kwargs[0][1], dict)
        ):
            args_n_kwargs = [(item, {}) for item in args_n_kwargs]
        num_calls = len(args_n_kwargs)

    if mode == "loop":

        pbar = tqdm(total=num_calls)
        pbar.set_description(f"{name}Iterations")

        returns = list()
        for a, kw in args_n_kwargs:
            ret = fn_w_exception_handling(*a, **kw)
            returns.append(ret)
            pbar.update(1)
        pbar.close()
        return returns

    elif mode == "threading":

        pbar = tqdm(total=num_calls)
        pbar.set_description(f"{name}Threads")

        def fn_w_indexing(rets: List[None], thread_idx: int, *a, **kw):
            for var, value in kw["context"].items():
                var.set(value)
            del kw["context"]
            ret = fn_w_exception_handling(*a, **kw)
            pbar.update(1)
            rets[thread_idx] = ret

        threads = list()
        returns = [None] * num_calls
        for i, a_n_kw in enumerate(args_n_kwargs):
            a, kw = a_n_kw
            kw["context"] = contextvars.copy_context()
            thread = threading.Thread(
                target=fn_w_indexing,
                args=(returns, i, *a),
                kwargs=kw,
            )
            thread.start()
            threads.append(thread)
        [thread.join() for thread in threads]
        pbar.close()
        return returns

    def _run_asyncio_in_thread(ret):
        asyncio.set_event_loop(asyncio.new_event_loop())
        MAX_WORKERS = 100
        semaphore = asyncio.Semaphore(MAX_WORKERS)
        fns = []

<<<<<<< HEAD
        async def fn_wrapper(*args, **kwargs):
            async with semaphore:
                return await asyncio.to_thread(fn, *args, **kwargs)
=======
    async def fn_wrapper(*args, **kwargs):
        async with semaphore:
            return await asyncio.to_thread(fn_w_exception_handling, *args, **kwargs)
>>>>>>> 48eab778

        for _, a_n_kw in enumerate(args_n_kwargs):
            a, kw = a_n_kw
            fns.append(fn_wrapper(*a, **kw))

        async def main(fns):
            return await tqdm_asyncio.gather(*fns, desc=f"{name}Coroutines")

        ret += asyncio.run(main(fns))

    ret = []
    thread = threading.Thread(target=_run_asyncio_in_thread, args=(ret,))
    thread.start()
    thread.join()
    return ret<|MERGE_RESOLUTION|>--- conflicted
+++ resolved
@@ -149,15 +149,9 @@
         semaphore = asyncio.Semaphore(MAX_WORKERS)
         fns = []
 
-<<<<<<< HEAD
         async def fn_wrapper(*args, **kwargs):
             async with semaphore:
-                return await asyncio.to_thread(fn, *args, **kwargs)
-=======
-    async def fn_wrapper(*args, **kwargs):
-        async with semaphore:
-            return await asyncio.to_thread(fn_w_exception_handling, *args, **kwargs)
->>>>>>> 48eab778
+                return await asyncio.to_thread(fn_w_exception_handling, *args, **kwargs)
 
         for _, a_n_kw in enumerate(args_n_kwargs):
             a, kw = a_n_kw
